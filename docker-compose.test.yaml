--- conflicted
+++ resolved
@@ -88,16 +88,6 @@
       dockerfile: Dockerfile
     healthcheck:
       test: ['CMD', 'service', 'nginx', 'status']
-<<<<<<< HEAD
-      interval: 30s
-      timeout: 10s
-      retries: 5
-      start_period: 1m30s
-      start_interval: 1s
-    volumes:
-      - ./nginx/test-conf:/etc/nginx/conf.d/:ro
-      - ./data:/data/:ro
-=======
       interval: 15s
       timeout: 1s
       retries: 5
@@ -108,7 +98,8 @@
     volumes:
       - ./data:/data/:rw
       - nginx_ssh:/root/.ssh
->>>>>>> d1470793
+      - ./nginx/test-conf:/etc/nginx/conf.d/:ro
+
 
   tests:
     build:
