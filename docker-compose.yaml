--- conflicted
+++ resolved
@@ -1,8 +1,3 @@
-<<<<<<< HEAD
-version: "3.8"
-
-=======
->>>>>>> abb7dd72
 services:
   api:
     build:
@@ -16,21 +11,13 @@
       BASE_DIR: /data
       SUPABASE_URL: ${SUPABASE_URL}
       SUPABASE_KEY: ${SUPABASE_KEY}
-<<<<<<< HEAD
-      # DATASETS_TABLE: v1_datasets
-      # METADATA_TABLE: v1_metadata
-      # COGS_TABLE: v1_cogs
-      # LABELS_TABLE: v1_labels
-      # THUMBNAIL_BUCKET: v1_thumbnails
-      DATASETS_TABLE: dev_datasets
-      METADATA_TABLE: dev_metadata
-      COGS_TABLE: dev_cogs
-      LABELS_TABLE: dev_labels
-      THUMBNAIL_BUCKET: dev_thumbnails
-=======
+      DATASETS_TABLE: v1_datasets
+      METADATA_TABLE: v1_metadata
+      COGS_TABLE: v1_cogs
+      LABELS_TABLE: v1_labels
+      THUMBNAIL_BUCKET: v1_thumbnails
       PROCESSOR_USERNAME: processor@deadtrees.earth
       PROCESSOR_PASSWORD: ${SUPABASE_PASSWORD}
->>>>>>> abb7dd72
       UVICORN_PORT: 8762
       UVICORN_HOST: 0.0.0.0
   
