--- conflicted
+++ resolved
@@ -187,7 +187,6 @@
         logger.exception(msg, extra={"token": token, "dataset_id": dataset_id, "user_id": user.id})
         return HTTPException(status_code=400, detail=msg)
 
-<<<<<<< HEAD
     # if the metadata does not have admin level names, query them from OSM
     if metadata.admin_level_1_name is None:
         # get the bounding box
@@ -208,9 +207,6 @@
             msg = f"An error occurred while querying OSM for admin level names of dataset_id: {dataset_id}: {str(e)}"
             logger.error(msg, extra={"token": token, "dataset_id": dataset_id, "user_id": user.id})
         
-
-=======
->>>>>>> 361e7a59
     try:
         # upsert the given metadata entry with the merged data
         with use_client(token) as client:
